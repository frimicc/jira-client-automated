use strict;
use warnings;
use 5.010;

package JIRA::Client::Automated;

=head1 NAME

JIRA::Client::Automated - A JIRA REST Client for automated scripts

=head1 SYNOPSIS

    use JIRA::Client::Automated;

    my $jira = JIRA::Client::Automated->new($url, $user, $password);

    # If your JIRA instance does not use username/password for authorization 
    my $jira = JIRA::Client::Automated->new($url);

    my $jira_ua = $jira->ua(); # to add in a proxy

    $jira->trace(1); # enable tracing of requests and responses

    # The simplest way to create an issue
    my $issue = $jira->create_issue($project, $type, $summary, $description);

    # The simplest way to create a subtask
    my $subtask = $jira->create_subtask($project, $summary, $description, $parent_key);

    # A complex but flexible way to create a new issue, story, task or subtask
    # if you know Jira issue hash structure well.
    my $issue = $jira->create({
        # Jira issue 'fields' hash
        project     => {
            key => $project,
        },
        issuetype   => {
            name => $type,      # "Bug", "Task", "Sub-task", etc.
        },
        summary     => $summary,
        description => $description,
        parent      => {        # only required for a subtask
            key => $parent_key,
        },
        ...
    });


    my $search_results = $jira->search_issues($jql, 1, 100); # query should be a single string of JQL
    my @issues = $jira->all_search_results($jql, 1000); # query should be a single string of JQL

    my $issue = $jira->get_issue($key);

    $jira->update_issue($key, $update_hash); # update_hash is { field => value, ... }
    $jira->create_comment($key, $text);
    $jira->attach_file_to_issue($key, $filename);

    $jira->transition_issue($key, $transition, $transition_hash); # transition_hash is { field => value, ... }

    $jira->close_issue($key, $resolve, $comment); # resolve is the resolution value
    $jira->delete_issue($key);

    $jira->add_issue_watchers($key, $watcher1, ......);
    $jira->add_issue_labels($key, $label1, ......);


=head1 DESCRIPTION

JIRA::Client::Automated is an adapter between any automated system and JIRA's
REST API. This module is explicitly designed to easily create and close issues
within a JIRA instance via automated scripts.

For example, if you run nightly batch jobs, you can use JIRA::Client::Automated
to have those jobs automatically create issues in JIRA for you when the script
runs into errors. You can attach error log files to the issues and then they'll
be waiting in someone's open issues list when they arrive at work the next day.

If you want to avoid creating the same issue more than once you can search JIRA
for it first, only creating it if it doesn't exist. If it does already exist
you can add a comment or a new error log to that issue.

=head1 WORKING WITH JIRA
6
Atlassian has made a very complete REST API for recent (> 5.0) versions of
JIRA. By virtue of being complete it is also somewhat large and a little
complex for the beginner. Reading their tutorials is *highly* recommended
before you start making hashes to update or transition issues.

L<https://developer.atlassian.com/display/JIRADEV/JIRA+REST+APIs>

This module was designed for the JIRA 5.2.11 REST API, as of March 2013, but it
works fine with JIRA 6.0 as well. Your mileage may vary with future versions.

=head1 JIRA ISSUE HASH FORMAT

When you work with an issue in JIRA's REST API, it gives you a JSON file that
follows this spec:

L<https://developer.atlassian.com/display/JIRADEV/The+Shape+of+an+Issue+in+JIRA+REST+APIs>

JIRA::Client::Automated tries to be nice to you and not make you deal directly
with JSON. When you create a new issue, you can pass in just the pieces you
want and L</"create_issue"> will transform them to JSON for you. The same for
closing and deleting issues.

Updating and transitioning issues is more complex.  Each JIRA installation will
have different fields available for each issue type and transition screen and
only you will know what they are. So in those cases you'll need to pass in an
"update_hash" which will be transformed to the proper JSON by the method.

An update_hash looks like this:

    { field1 => value, field2 => value2, ...}

For example:

    {
        host_id => "example.com",
        { resolution => { name => "Resolved" } }
    }

If you do not read JIRA's documentation about their JSON format you will hurt
yourself banging your head against your desk in frustration the first few times
you try to use L</"update_issue">. Please RTFM.

Note that even though JIRA requires JSON, JIRA::Client::Automated will
helpfully translate it to and from regular hashes for you. You only pass hashes
to JIRA::Client::Automated, not direct JSON.

I recommend connecting to your JIRA server and calling L</"get_issue"> with a
key you know exists and then dump the result. That'll get you started.

=head1 METHODS

=cut

use JSON;
use LWP::UserAgent;
use HTTP::Request;
use HTTP::Request::Common qw(GET POST PUT DELETE);
use LWP::Protocol::https;
use Carp;
use Data::Dump qw(pp);

=head2 new

    my $jira = JIRA::Client::Automated->new($url, $user, $password);

Create a new JIRA::Client::Automated object by passing in the following:

=over 3

=item 1.

URL for the JIRA server, such as "http://example.atlassian.net/"

=item 2.

Username to use to login to the JIRA server

=item 3.

Password for that user

=back

All three parameters are required if your JIRA instance uses basic
authorization, for which JIRA::Client::Automated must connect to the
JIRA instance using I<some> username and password. You may want to set up a
special "auto" or "batch" username to use just for use by scripts.

If you are using Google Account integration, the username and password to use
are the ones you set up at the very beginning of the registration process and
then never used again because Google logged you in.

If you have other ways of authorization, like GSSAPI based authorization, do
not provide username or password. 

    my $jira = JIRA::Client::Automated->new($url);

=cut

sub new {
    my ($class, $url, $user, $password) = @_;

    unless (defined $url && $url) {
        croak "Need to specify url to access JIRA";
    }
    my $no_user_pwd = !(defined $user || defined $password);
    unless ($no_user_pwd || defined $user && $user && defined $password && $password) {
        croak "Need to either specify both user and password, or provide none of them";
    }

    unless ($url =~ m{/$}) {
        $url .= '/';
    }

    # make sure we have a usable API URL
    my $auth_url = $url;
    unless ($auth_url =~ m{/rest/api/}) {
        $auth_url .= '/rest/api/latest/';
    }
    unless ($auth_url =~ m{/$}) {
        $auth_url .= '/';
    }
    $auth_url =~ s{//}{/}g;
    $auth_url =~ s{:/}{://};

    if ($auth_url !~ m|https?://|) {
        croak "URL for JIRA must be absolute, including 'http://' or 'https://'";
    }

    my $self = { url => $url, auth_url => $auth_url, user => $user, password => $password };
    bless $self, $class;

    # cached UserAgent for talking to JIRA
    $self->{_ua} = LWP::UserAgent->new();

    # cached JSON object for handling conversions
    $self->{_json} = JSON->new->utf8()->allow_nonref;

    return $self;
}


=head2 ua

    my $ua = $jira->ua();

Returns the L<LWP::UserAgent> object used to connect to the JIRA instance.
Typically used to setup proxies or make other customizations to the UserAgent.
For example:

    my $ua = $jira->ua();
    $ua->env_proxy();
    $ua->ssl_opts(...);
    $ua->conn_cache( LWP::ConnCache->new() );

=cut

sub ua {
    my $self = shift;
    $self->{_ua} = shift if @_;
    return $self->{_ua};
}


=head2 trace

    $jira->trace(1);       # enable
    $jira->trace(0);       # disable
    $trace = $jira->trace;

When tracing is enabled each request and response is logged using carp.

=cut

sub trace {
    my $self = shift;
    $self->{_trace} = shift if @_;
    return $self->{_trace};
}


sub _handle_error_response {
    my ($self, $response, $request) = @_;

    my $msg = $response->status_line;
<<<<<<< HEAD

    $msg .= sprintf " %s", Encode::decode('utf8',$response->decoded_content)
        if $response->decoded_content;
    $msg .= sprintf " (for request: %s)", Encode::decode('utf8', $request->decoded_content)
=======
    $msg .= pp($self->{_json}->decode($response->decoded_content))
        if $response->decoded_content;

    $msg .= "\n\nfor request:\n";
    $msg .= pp($self->{_json}->decode($request->decoded_content))
>>>>>>> 60d0bcbf
        if $request->decoded_content;

    croak sprintf "Unable to %s %s: %s",
        $request->method, $request->uri->path, $msg;
}


sub _perform_request {
    my ($self, $request, $handlers) = @_;

    if ((defined $self->{user}) && (defined $self->{password})) {
        $request->authorization_basic($self->{user}, $self->{password});
    }

    if ($self->trace) {
        carp sprintf "request %s %s: %s",
            $request->method, $request->uri->path, $request->decoded_content//'';
    }

    my $response = $self->{_ua}->request($request);

    if ($self->trace) {
        carp sprintf "response %s: %s",
            $response->status_line, $response->decoded_content//'';
    }

    return $response if $response->is_success();

    $handlers ||= {};
    my $handler = $handlers->{ $response->code } || sub {
        return $self->_handle_error_response($response, $request);
    };

    return $handler->($response, $request, $self);
}


=head2 create

    my $issue = $jira->create({
        # Jira issue 'fields' hash
        project     => {
            key => $project,
        },
        issuetype   => {
            name => $type,      # "Bug", "Task", "SubTask", etc.
        },
        summary     => $summary,
        description => $description,
        parent      => {        # only required for a subtask
            key => $parent_key,
        },
        ...
    });

Creating a new issue, story, task, subtask, etc.

Returns a hash containing only the basic information about the new issue, or
dies if there is an error. The hash looks like:

    {
        id => 24066,
        key => "TEST-57",
        self => "https://example.atlassian.net/rest/api/latest/issue/24066"
    }

See also L<https://developer.atlassian.com/display/JIRADEV/JIRA+REST+API+Example+-+Create+Issue>

=cut

sub _issue_type_meta {
    my ($self, $project, $issuetype) = @_;

    my $uri = "$self->{auth_url}issue/createmeta?projectKeys=${project}&expand=projects.issuetypes.fields";

    my $request = GET $uri,
      Content_Type => 'application/json';

    my $response = $self->_perform_request($request);

    my $meta = $self->{_json}->decode($response->decoded_content());
    foreach my $p (@{$meta->{projects}}) {
        if ($p->{key} eq $project) {
            foreach my $i (@{$p->{issuetypes}}) {
                return %{$i->{fields}} if $i->{name} eq $issuetype and exists $i->{fields};
            }
        }
    }

    return;
}

sub _custom_field_conversion_map {
    my ($self, $project, $issuetype) = @_;

    my %custom_field_meta = $self->_issue_type_meta($project, $issuetype);

    my %custom_field_conversion_map;
    while (my ($cf, $meta) = each %custom_field_meta) {
        if ($cf =~ /^customfield_/) {
            my $english_name = $meta->{name};
            $custom_field_conversion_map{english_to_customfield}{$english_name} = $cf;
            $custom_field_conversion_map{customfield_to_english}{$cf} = $english_name;
            $custom_field_conversion_map{meta}{$cf} = $meta;
        }
    }

    return \%custom_field_conversion_map;
}

sub _convert_to_custom_field_name {
    my ($self, $project, $issuetype, $field_name) = @_;

    $self->{custom_field_conversion_map}{$project}{$issuetype} ||= $self->_custom_field_conversion_map($project, $issuetype);

    return $self->{custom_field_conversion_map}{$project}{$issuetype}{english_to_customfield}{$field_name} || $field_name;
}

sub _convert_to_custom_field_value {
    my ($self, $project, $issuetype, $field_name, $field_value) = @_;

    $self->{custom_field_conversion_map}{$project}{$issuetype} ||= $self->_custom_field_conversion_map($project, $issuetype);

    my $custom_field_name = $self->{custom_field_conversion_map}{$project}{$issuetype}{english_to_customfield}{$field_name};
    if ($custom_field_name) { # If it's a custom field...
        my $custom_field_defn = $self->{custom_field_conversion_map}{$project}{$issuetype}{meta}{$custom_field_name};
        my $custom_field_name = $custom_field_defn->{custom_field_name};

        if (exists $custom_field_defn->{allowedValues}) {
            my %custom_values = map { $_->{value} => $_ } @{$custom_field_defn->{allowedValues}};
            my $custom_field_id = $custom_values{$field_value}{id} or die "Cannot find custom field value for $field_name value $field_value";
            return { id => $custom_field_id };
        } else {
            return $field_value;
        }
    } else {
        # It's a regular field, just pass it through
        return $field_value;
    }
}

sub _convert_to_customfields {
    my ($self, $project, $issuetype, $fields) = @_;

    my $converted_fields;
    while (my ($name, $value) = each %$fields) {
        my $converted_name = $self->_convert_to_custom_field_name($project, $issuetype, $name);
        my $converted_value;
        if (ref $value eq 'ARRAY') {
            $converted_value = [ map { $self->_convert_to_custom_field_value($project, $issuetype, $name, $_) } @$value ];
        } else {
            $converted_value = $self->_convert_to_custom_field_value($project, $issuetype, $name, $value);
        }
        $converted_fields->{$converted_name} = $converted_value;
    }

    return $converted_fields;
}

sub _issuetype_custom_fieldlist {
    my ($self, $project, $issuetype) = @_;

    $self->{custom_field_conversion_map}{$project}{$issuetype} ||= $self->_custom_field_conversion_map($project, $issuetype);

    return keys %{$self->{custom_field_conversion_map}{$project}{$issuetype}{customfield_to_english}};
}

sub _convert_from_custom_field_name {
    my ($self, $project, $issuetype, $field_name) = @_;

    $self->{custom_field_conversion_map}{$project}{$issuetype} ||= $self->_custom_field_conversion_map($project, $issuetype);

    return $self->{custom_field_conversion_map}{$project}{$issuetype}{customfield_to_english}{$field_name} || $field_name;
}

sub _convert_from_customfields {
    my ($self, $project, $issuetype, $fields) = @_;

    # Built-in fields
    my $converted_fields = { map {
        if ($_ !~ /^customfield_/) {
            ($_ => $fields->{$_})
        } else {
            ()
        }
    } keys %$fields };

    # And the custom fields.  For some reason, JIRA seems to give me a
    # list of *all* possible custom fields, not just ones relevant to
    # this issuetype
    for my $cfname ($self->_issuetype_custom_fieldlist($project, $issuetype)) {

        my $english_name = $self->_convert_from_custom_field_name($project, $issuetype, $cfname);
        if (exists $fields->{$cfname}) {
            my $value = $fields->{$cfname};
            my $converted_value;
            if (ref $value eq 'ARRAY') {
                $converted_value = [ map { $_->{value} } @$value ];
            } else {
                $converted_value = $value->{value};
            }
            $converted_fields->{$english_name} = $converted_value;
        } else {
            $converted_fields->{$english_name} = undef;
        }
    }

    return $converted_fields;
}

sub create {
    my ($self, $fields) = @_;

    my $project = $fields->{project}{key};
    my $issuetype = $fields->{issuetype}{name};
    my $issue = { fields => $self->_convert_to_customfields( $project, $issuetype, $fields ) };

    my $issue_json = $self->{_json}->encode($issue);
    my $uri        = "$self->{auth_url}issue/";

    my $request = POST $uri,
      Content_Type => 'application/json',
      Content      => $issue_json;

    my $response = $self->_perform_request($request);

    my $new_issue = $self->{_json}->decode($response->decoded_content());

    return $new_issue;
}


=head2 create_issue

    my $issue = $jira->create_issue($project, $type, $summary, $description, $fields);

Creating a new issue requires the project key, type ("Bug", "Task", etc.), and
a summary and description.

The optional $fields parameter can be used to pass a reference to a hash of
extra fields to be set when the issue is created, which avoids the need for a
separate L</update_issue> call. For example:

    $jira->create_issue($project, $type, $summary, $description, {
        labels => [ "foo", "bar" ]
    });

This method calls L</create> and return the same hash reference that it does.

=cut

sub create_issue {
    my ($self, $project, $type, $summary, $description, $fields) = @_;

    my $create_fields = {
        %{ $fields || {} },
        summary     => $summary,
        description => $description,
        issuetype   => { name => $type, },
        project     => { key => $project, },
    };

    return $self->create($create_fields);
}


=head2 create_subtask

    my $subtask = $jira->create_subtask($project, $summary, $description, $parent_key);
    # or with optional subtask type
    my $subtask = $jira->create_subtask($project, $summary, $description, $parent_key, 'sub-task');

Creating a subtask. If your JIRA instance does not call subtasks "Sub-task" or
"sub-task", then you will need to pass in your subtask type.

This method calls L</create> and return the same hash reference that it does.

=cut

sub create_subtask {
    my ($self, $project, $summary, $description, $parent_key, $type) = @_;

    # validate fields
    die "parent_key required" unless $parent_key;
    $type ||= 'Sub-task';

    my $fields = {
        project     => { key => $project, },
        issuetype   => { name => $type },
        summary     => $summary,
        description => $description,
        parent      => { key  => $parent_key},
    };

    return $self->create($fields);
}


=head2 update_issue

    $jira->update_issue($key, $field_update_hash, $update_verb_hash);

There are two ways to express the updates you want to make to an issue.

For simple changes you pass $field_update_hash as a reference to a hash of
field_name => new_value pairs. For example:

    $jira->update_issue($key, { summary => $new_summary });

That works for simple fields, but there are some, like comments, that can't be
updated in this way. For them you need to use $update_verb_hash.

The $update_verb_hash parameter allow you to express a series of specific
operations (verbs) to be performed on each field. For example:

    $jira->update_issue($key, undef, {
        labels   => [ { remove => "test" }, { add => "another" } ],
        comments => [ { remove => { id => 10001 } } ]
    });

The two forms of update can be combined in a single call.

For more information see:

    https://developer.atlassian.com/display/JIRADEV/JIRA+REST+API+Example+-+Edit+issues
    https://developer.atlassian.com/display/JIRADEV/Updating+an+Issue+via+the+JIRA+REST+APIs

=cut

sub update_issue {
    my ($self, $key, $field_update_hash, $update_verb_hash) = @_;

    my $issue = {};
    $issue->{fields} = $field_update_hash if $field_update_hash;
    $issue->{update} = $update_verb_hash  if $update_verb_hash;

    my $issue_json = $self->{_json}->encode($issue);
    my $uri        = "$self->{auth_url}issue/$key";

    my $request = PUT $uri,
      Content_Type => 'application/json',
      Content      => $issue_json;

    my $response = $self->_perform_request($request);

    return $key;
}


=head2 get_issue

    my $issue = $jira->get_issue($key);

Returns details for any issue, given its key. This call returns a hash
containing the information for the issue in JIRA's format. See L</"JIRA ISSUE
HASH FORMAT"> for details.

=cut

sub get_issue {
    my ($self, $key) = @_;
    my $uri = "$self->{auth_url}issue/$key";

    my $request = GET $uri, Content_Type => 'application/json';

    my $response = $self->_perform_request($request);

    my $new_issue = $self->{_json}->decode($response->decoded_content());

    my $project = $new_issue->{fields}{project}{key};
    my $issuetype = $new_issue->{fields}{issuetype}{name};
    my $english_fields = $self->_convert_from_customfields( $project, $issuetype, $new_issue->{fields} );
    $new_issue->{fields} = $english_fields;

    return $new_issue;
}


sub _get_transitions {
    my ($self, $key) = @_;
    my $uri = "$self->{auth_url}issue/$key/transitions";

    my $request = GET $uri, Content_Type => 'application/json';

    my $response = $self->_perform_request($request);

    my $transitions = $self->{_json}->decode($response->decoded_content())->{transitions};

    return $transitions;
}


# Each issue could have a different workflow and therefore a different
# transition id for 'Close Issue', so we have to look it up every time.
#
# Also, since transition names can be freely edited ('Close', 'Close it!')
# we also match against the destination status name, which is much more
# likely to remain stable ('Closed'). This is low risk because transition
# names are verbs and status names are nouns, so a clash is very unlikely,
# or if they are the same the effect is the same ('Open').
#
# We also allow the transition names to be specified as an array of names
# in which case the first one that matches either a transition or status is used.
# This makes it easier for scripts to handle the migration of names
# by allowing current and new names to be used so the later change in JIRA
# config doesn't cause any breakage.

sub _get_transition_id {
    my ($self, $key, $t_name) = @_;

    my $transitions = $self->_get_transitions($key);

    my %trans_names  = map { $_->{name}     => $_ } @$transitions;
    my %status_names = map { $_->{to}{name} => $_ } @$transitions;

    my @names = (ref $t_name) ? @$t_name : ($t_name);
    my @trans = map { $trans_names{$_} // $status_names{$_} } @names; # // is incompatible with perl <= 5.8
    my $tran = (grep { defined } @trans)[0]; # use the first defined one

    if (not defined $tran) {
        my @trans2status = map { "'$_->{name}' (to '$_->{to}{name}')" } @$transitions;
        croak sprintf "%s has no transition or reachable status called %s (available transitions: %s)",
            $key,
            join(", ", map { "'$_'" } @names),
            join(", ", sort @trans2status) || '<none>';
    }

    return $tran->{id} unless wantarray;
    return ($tran->{id}, $tran);
}


=head2 transition_issue

    $jira->transition_issue($key, $transition);
    $jira->transition_issue($key, $transition, $update_hash);

Transitioning an issue is what happens when you click the button that says
"Resolve Issue" or "Start Progress" on it. Doing this from code is harder, but
JIRA::Client::Automated makes it as easy as possible.

You pass this method the issue key, the name of the transition or the target
status (spacing and capitalization matter), and an optional update_hash
containing any fields that you want to update.

=head3 Specifying The Transition

The provided $transition name is first matched against the available
transitions for the $key issue ('Start Progress', 'Close Issue').
If there's no match then the names is matched against the available target
status names ('Open', 'Closed'). You can use whichever is most appropriate.
For example, in your configuration the transition names might vary between
different kinds of projects but the status names might be the same.
In which case scripts that are meant to work across multiple projects
might prefer to use the status names.

The $transition parameter can also be specified as a reference to an array of
names. In this case the first one that matches either a transition name or
status name is used.  This makes it easier for scripts to work across multiple
kinds of projects and/or handle the migration of names by allowing current and
future names to be used, so the later change in JIRA config doesn't cause any
breakage.

=head3 Specifying Updates

If you have required fields on the transition screen (such as "Resolution" for
the "Resolve Issue" screen), you must pass those fields in as part of the
update_hash or you will get an error from the server. See L</"JIRA ISSUE HASH
FORMAT"> for the format of the update_hash.

(Note: it appears that in some obscure cases missing required fields may cause the
transition to fail I<without> causing an error from the server. For example
a field that's required but isn't configured to appear on the transition screen.)

The $update_hash is a combination of the $field_update_hash and $update_verb_hash
parameters used by the L</update_issue> method. Like this:

    $update_hash = {
        fields => $field_update_hash,
        update => $update_verb_hash
    };

You can use it to express both simple field settings and more complex update
operations. For example:

    $jira->transition_issue($key, $transition, {
        fields => { summary => $new_summary },
        update => {
            labels   => [ { remove => "test" }, { add => "another" } ],
            comments => [ { remove => { id => 10001 } } ]
        }
    });

=cut

sub transition_issue {
    my ($self, $key, $t_name, $t_hash) = @_;

    my $t_id = $self->_get_transition_id($key, $t_name);
    $$t_hash{transition} = { id => $t_id };

    my $t_json = $self->{_json}->encode($t_hash);
    my $uri    = "$self->{auth_url}issue/$key/transitions";

    my $request = POST $uri,
      Content_Type => 'application/json',
      Content      => $t_json;

    my $response = $self->_perform_request($request);

    return $key;
}


=head2 close_issue

    $jira->close_issue($key);
    $jira->close_issue($key, $resolve);
    $jira->close_issue($key, $resolve, $comment);
    $jira->close_issue($key, $resolve, $comment, $update_hash);
    $jira->close_issue($key, $resolve, $comment, $update_hash, $operation);


Pass in the resolution reason and an optional comment to close an issue. Using
this method requires that the issue is is a status where it can use the "Close
Issue" transition (or other one, specified by $operation).
If not, you will get an error from the server.

Resolution ("Fixed", "Won't Fix", etc.) is only required if the issue hasn't
already been resolved in an earlier transition. If you try to resolve an issue
twice, you will get an error.

If you do not supply a comment, the default value is "Issue closed by script".

The $update_hash can be used to set or edit the values of other fields.

The $operation parameter can be used to specify the closing transition type. This
can be useful when your JIRA configuration uses nonstandard or localized
transition and status names, e.g.

	use utf8;
	$jira->close_issue($key, $resolve, $comment, $update_hash, "Done");

See L</transition_issue> for more details.

This method is a wrapper for L</transition_issue>.

=cut

sub close_issue {
    my ($self, $key, $resolve, $comment, $update_hash, $operation) = @_;

    $comment   //= 'Issue closed by script'; # // is incompatible with perl <= 5.8
    $operation //=  [ 'Close Issue', 'Close', 'Closed' ];

    $update_hash ||= {};

    push @{$update_hash->{update}{comment}}, {
        add => { body => $comment }
    };

    $update_hash->{fields}{resolution} = { name => $resolve }
        if $resolve;

    return $self->transition_issue($key, $operation, $update_hash);
}


=head2 delete_issue

    $jira->delete_issue($key);

Deleting issues is for testing your JIRA code. In real situations you almost
always want to close unwanted issues with an "Oops!" resolution instead.

=cut

sub delete_issue {
    my ($self, $key) = @_;

    my $uri = "$self->{auth_url}issue/$key";

    my $request = DELETE $uri;

    my $response = $self->_perform_request($request);

    return $key;
}


=head2 create_comment

    $jira->create_comment($key, $text);

You may use any valid JIRA markup in comment text. (This is handy for tables of
values explaining why something in the database is wrong.) Note that comments
are all created by the user you used to create your JIRA::Client::Automated
object, so you'll see that name often.

=cut

sub create_comment {
    my ($self, $key, $text) = @_;

    my $comment = { body => $text };

    my $comment_json = $self->{_json}->encode($comment);
    my $uri          = "$self->{auth_url}issue/$key/comment";

    my $request = POST $uri,
      Content_Type => 'application/json',
      Content      => $comment_json;

    my $response = $self->_perform_request($request);

    my $new_comment = $self->{_json}->decode($response->decoded_content());

    return $new_comment;
}


=head2 search_issues

    my @search_results = $jira->search_issues($jql, 1, 100, $fields);

You've used JQL before, when you did an "Advanced Search" in the JIRA web
interface. That's the only way to search via the REST API.

This is a paged method. Pass in the starting result number and number of
results per page and it will return issues a page at a time. If you know you
want all of the results, you can use L</"all_search_results"> instead.

Optional parameter $fields is the arrayref containing the list of fields to be returned.

This method returns a hashref containing up to five values:

=over 3

=item 1.

total => total number of results

=item 2.

start => result number for the first result

=item 3.

max => maximum number of results per page

=item 4.

issues => an arrayref containing the actual found issues

=item 5.

errors => an arrayref containing error messages

=back

For example, to page through all results C<$max> at a time:

    my (@all_results, @issues);
    do {
        $results = $self->search_issues($jql, $start, $max);
        if ($results->{errors}) {
            die join "\n", @{$results->{errors}};
        }
        @issues = @{$results->{issues}};
        push @all_results, @issues;
        $start += $max;
    } until (scalar(@issues) < $max);

(Or just use L</"all_search_results"> instead.)

=cut

# This is a paged method. You pass in the starting number and max to retrieve and it returns those and the total
# number of hits. To get the next page, call search_issues() again with the start value = start + max, until total
# < max
# Note: if $max is > 1000 (set by jira.search.views.default.max in
# http://jira.example.com/secure/admin/ViewSystemInfo.jspa) then it'll be truncated to 1000 anyway.
sub search_issues {
    my ($self, $jql, $start, $max, $fields) = @_;

	$fields ||= ['*navigable'];
    my $query = {
        jql        => $jql,
        startAt    => $start,
        maxResults => $max,
        fields     => $fields,
    };

    my $query_json = $self->{_json}->encode($query);
    my $uri        = "$self->{auth_url}search/";

    my $request = POST $uri,
      Content_Type => 'application/json',
      Content      => $query_json;

    my $response = $self->_perform_request($request, {
        400 => sub { # pass-thru 400 responses for us to deal with below
            my ($response, $request, $self) = @_;
            return $response;
        },
    });

    if ($response->code == 400) {
        my $error_msg = $self->{_json}->decode($response->decoded_content());
        return { total => 0, errors => $error_msg->{errorMessages} };
    }

    my $results = $self->{_json}->decode($response->decoded_content());

    return {
        total  => $$results{total},
        start  => $$results{startAt},
        max    => $$results{maxResults},
        issues => $$results{issues} };
}


=head2 all_search_results

    my @issues = $jira->all_search_results($jql, 1000);

Like L</"search_issues">, but returns all the results as an array of issues.
You can specify the maximum number to return, but no matter what, it can't
return more than the value of jira.search.views.default.max for your JIRA
installation.

=cut

sub all_search_results {
    my ($self, $jql, $max) = @_;

    my $start = 0;
    $max //= 100; # is a param for testing ; // is incompatible with perl <= 5.8
    my $total = 0;
    my (@all_results, @issues, $results);

    do {
        $results = $self->search_issues($jql, $start, $max);
        if ($results->{errors}) {
            die join "\n", @{ $results->{errors} };
        }
        @issues = @{ $results->{issues} };
        push @all_results, @issues;
        $start += $max;
    } until (scalar(@issues) < $max);

    return @all_results;
}

=head2 get_issue_comments

    $jira->get_issue_comments($key);

Returns arryref of all comments to the given issue.

=cut

sub  get_issue_comments {
    my ($self, $key) = @_;
    my $uri = "$self->{auth_url}issue/$key/comment";
    my $request = GET $uri;
    my $response = $self->_perform_request($request);
    my $content = $self->{_json}->decode($response->decoded_content());

    # dereference to get just the comments arrayref
    my $comments = $content->{comments};
    return $comments;
}

=head2 attach_file_to_issue

    $jira->attach_file_to_issue($key, $filename);

This method does not let you attach a comment to the issue at the same time.
You'll need to call L</"create_comment"> for that.

Watch out for file permissions! If the user running the script does not have
permission to read the file it is trying to upload, you'll get weird errors.

=cut

sub attach_file_to_issue {
    my ($self, $key, $filename) = @_;

    my $uri = "$self->{auth_url}issue/$key/attachments";

    my $request = POST $uri,
      Content_Type        => 'form-data',
      'X-Atlassian-Token' => 'nocheck',             # required by JIRA XSRF protection
      Content             => [file => [$filename],];

    my $response = $self->_perform_request($request);

    my $new_attachment = $self->{_json}->decode($response->decoded_content());

    return $new_attachment;
}


=head2 make_browse_url

    my $url = $jira->make_browse_url($key);

A helper method to return the "C<.../browse/$key>" url for the issue.
It's handy to make emails containing lists of bugs easier to create.

This just appends the key to the URL for the JIRA server so that you can click
on it and go directly to that issue.

=cut

sub make_browse_url {
    my ($self, $key) = @_;
    # use url + browse + key to synthesize URL
    my $url = $self->{url};
    $url =~ s/\/rest\/api\/.*//;
    $url .= '/' unless $url =~ m{/$};
    return $url . 'browse/' . $key;
}

=head2 get_link_types

    my $all_link_types = $jira->get_link_types();

Get the arrayref of all possible link types.

=cut

sub get_link_types {
    my ($self) = @_;

    my $uri = "$self->{auth_url}issueLinkType";
    my $request = GET $uri;
    my $response = $self->_perform_request($request);

    # dereference to arrayref, for convenience later
    my $content = $self->{_json}->decode($response->decoded_content());
    my $link_types = $content->{issueLinkTypes};

    return $link_types;
}

=head2 link_issues

    $jira->link_issues($from, $to, $type);

Establish a link of the type named $type from issue key $from to issue key $to .
Returns nothing on success; structure containing error messages otherwise.

=cut


sub link_issues {
    my ($self, $from, $to, $type) = @_;

    my $uri = "$self->{auth_url}issueLink/";
    my $link = {
        inwardIssue   => { key  => $to   },
        outwardIssue  => { key  => $from },
        type          => { name => $type },
    };

    my $link_json = $self->{_json}->encode($link);

    my $request = POST $uri,
      Content_Type        => 'application/json',
      Content             => $link_json;

    my $response = $self->_perform_request($request);

    if($response->code != 201) {
        return $self->{_json}->decode($response->decoded_content());
    }
    return;
}

=head2 add_issue_labels

    $jira->add_issue_labels($issue_key, @labels);

Adds one more more labels to the specified issue.

=cut


sub add_issue_labels {
    my ($self, $issue_key, @labels) = @_;
    $self->update_issue($issue_key,  {}, { labels => [ map {{ add => $_ }} @labels ] } );
}

=head2 remove_issue_labels

    $jira->remove_issue_labels($issue_key, @labels);

Removes one more more labels from the specified issue.

=cut

sub remove_issue_labels {
    my ($self, $issue_key, @labels) = @_;
    $self->update_issue($issue_key,  {}, { labels => [ map {{ remove => $_ }} @labels ] } );
}

=head2 add_issue_watchers

    $jira->add_issue_watchers($key, @watchers);

Adds watchers to the specified issue. Returns nothing if success; otherwise returns a structure containing error message.

=cut

sub add_issue_watchers {
    my ($self, $key, @watchers) = @_;
    my $uri = "$self->{auth_url}issue/$key/watchers";
    foreach my $w (@watchers) {
        my $request = POST $uri,
            Content_Type    => 'application/json',
            Content         => $self->{_json}->encode($w);
        my $response = $self->_perform_request($request);
        if($response->code != 204) {
              return $self->{_json}->decode($response->decoded_content());
        }
    }
    return;
}

=head2 get_issue_watchers

    $jira->get_issue_watchers($key);

Returns arryref of all watchers of the given issue.

=cut

sub  get_issue_watchers {
    my ($self, $key) = @_;
    my $uri = "$self->{auth_url}issue/$key/watchers";
    my $request = GET $uri;
    my $response = $self->_perform_request($request);
    my $content = $self->{_json}->decode($response->decoded_content());

    # dereference to get just the watchers arrayref
    my $watchers = $content->{watchers};
    return $watchers;
}

=head2 assign_issue

    $jira->assign_issue($key, $assignee_name);

Assigns the issue to that person. Returns the key of the issue if it succeeds.

=cut

sub assign_issue {
    my ($self, $key, $assignee_name) = @_;

    my $assignee = {};
    $assignee->{name} = $assignee_name;

    my $issue_json = $self->{_json}->encode($assignee);
    my $uri        = "$self->{auth_url}issue/$key/assignee";

    my $request = PUT $uri,
      Content_Type => 'application/json',
      Content      => $issue_json;

    my $response = $self->_perform_request($request);

    return $key;
}

=head2 add_issue_worklog

    $jira->add_issue_worklog($key, $worklog);

Adds a worklog to the specified issue. Returns nothing if success; otherwise returns a structure containing error message.

Sample worklog:
{
    "comment" => "I did some work here.",
    "started" => "2016-05-27T02:32:26.797+0000",
    "timeSpentSeconds" => 12000,
}

=cut

sub add_issue_worklog {
    my ($self, $key, $worklog) = @_;
    my $uri = "$self->{auth_url}issue/$key/worklog";
    my $request = POST $uri,
       Content_Type    => 'application/json',
       Content         => $self->{_json}->encode($worklog);
    my $response = $self->_perform_request($request);
    if($response->code != 201) {
         return $self->{_json}->decode($response->decoded_content());
    }
    return;
}

=head2 get_issue_worklogs

    $jira->get_issue_worklogs($key);

Returns arryref of all worklogs of the given issue.

=cut

sub  get_issue_worklogs {
    my ($self, $key) = @_;
    my $uri = "$self->{auth_url}issue/$key/worklog";
    my $request = GET $uri;
    my $response = $self->_perform_request($request);
    my $content = $self->{_json}->decode($response->decoded_content());

    # dereference to get just the worklogs arrayref
    my $worklogs = $content->{worklogs};
    return $worklogs;
}

=head1 FAQ

=head2 Why is there no object for a JIRA issue?

Because it seemed silly. You I<could> write such an object and give it methods
to transition itself, close itself, etc., but when you are working with JIRA
from batch scripts, you're never really working with just one issue at a time.
And when you have a hundred of them, it's easier to not objectify them and just
use JIRA::Client::Automated as a mediator. That said, if this is important to
you, I wouldn't say no to a patch offering this option.

=head1 BUGS

Please report bugs or feature requests to the author.

=head1 AUTHOR

Michael Friedman <frimicc@cpan.org>

=head1 CREDITS

Thanks very much to:

=over 4

=item Tim Bunce <timb@cpan.org>

=back

=over 4

=item Dominique Dumont <ddumont@cpan.org>

=back

=over 4

=item Zhuang (John) Li <7humblerocks@gmail.com>

=back

=over 4

=item Ivan E. Panchenko <panchenko@cpan.org>

=back

=encoding utf8

=over 4

=item José Antonio Perez Testa <japtesta@gmail.com>

=back

=over 4

=item Frank Schophuizen <Frank.Schophuizen@philips.com>

=back

=over 4

=item Zhenyi Zhou <zhenyz@cpan.org>

=back

=over 4

=item Roy Lyons <Roy.Lyons@cmegroup.com>

=back

=over 4

=item Neil Hemingway <hemingway@cpan.org>

=back


=head1 COPYRIGHT AND LICENSE

This software is copyright (c) 2016 by Polyvore, Inc.

This is free software; you can redistribute it and/or modify it under
the same terms as the Perl 5 programming language system itself.

=cut

1;<|MERGE_RESOLUTION|>--- conflicted
+++ resolved
@@ -266,18 +266,11 @@
     my ($self, $response, $request) = @_;
 
     my $msg = $response->status_line;
-<<<<<<< HEAD
-
-    $msg .= sprintf " %s", Encode::decode('utf8',$response->decoded_content)
-        if $response->decoded_content;
-    $msg .= sprintf " (for request: %s)", Encode::decode('utf8', $request->decoded_content)
-=======
     $msg .= pp($self->{_json}->decode($response->decoded_content))
         if $response->decoded_content;
 
     $msg .= "\n\nfor request:\n";
     $msg .= pp($self->{_json}->decode($request->decoded_content))
->>>>>>> 60d0bcbf
         if $request->decoded_content;
 
     croak sprintf "Unable to %s %s: %s",
